--- conflicted
+++ resolved
@@ -29,7 +29,6 @@
   -warnaserror \
   -o /app/publish
 
-<<<<<<< HEAD
 FROM scratch AS publish-copy-false
 COPY --from=publish /app/publish /app
 
@@ -40,10 +39,7 @@
 
 FROM publish-copy-${COPY} AS publish-app
 
-FROM mcr.microsoft.com/dotnet/sdk:7.0.400-cbl-mariner2.0-amd64@sha256:739ddaf84935f7a4756f14ca18ae6cc49a3bb57b56c953c7a9292e918d04e8bd AS users
-=======
 FROM mcr.microsoft.com/dotnet/sdk:7.0.400-cbl-mariner2.0-amd64@sha256:d54e5155b454e1915546ef3134f251496f1d26ce5f6b6e1effff12b061e58de7 AS users
->>>>>>> e18c09ef
 RUN groupadd nonroot -g 2000 && \
     useradd -r -M -s /sbin/nologin -g nonroot -c nonroot nonroot -u 200
 
