--- conflicted
+++ resolved
@@ -16,32 +16,12 @@
     {
         ArgumentNullException.ThrowIfNull(builder);
 
-<<<<<<< HEAD
         builder.WebHost
             .ConfigureKestrel(k => k
                 .ConfigureHttpsDefaults(h => k
                     .ApplicationServices
                     .GetRequiredService<TlsConnectionAdapterOptionsConfigure>()
                     .Configure(h)));
-=======
-        // Check security settings
-        TlsOptions? tlsOptions = builder
-            .Configuration
-            .GetSection(TlsOptions.DefaultKey)
-            .Get<TlsOptions>();
-
-        if (!string.IsNullOrWhiteSpace(tlsOptions?.CertificatePath))
-        {
-            string certificateFileName = Path.GetFileName(tlsOptions.CertificatePath);
-            PhysicalFileProvider watcher = new(Path.GetDirectoryName(tlsOptions.CertificatePath)!);
-            Monitored<X509Certificate2> cert = new(
-                () => X509Certificate2.CreateFromPemFile(tlsOptions.CertificatePath, tlsOptions.KeyPath),
-                () => watcher.Watch(certificateFileName));
-
-            // TODO: Enable mTLS once supported by KEDA
-            _ = builder.WebHost.ConfigureKestrel(o => o.ConfigureHttpsDefaults(x => x.ServerCertificateSelector = (context, dnsName) => cert.Current));
-        }
->>>>>>> 244dc560
 
         return builder;
     }
