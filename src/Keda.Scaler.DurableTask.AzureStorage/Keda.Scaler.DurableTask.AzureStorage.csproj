--- conflicted
+++ resolved
@@ -13,13 +13,8 @@
     <PackageReference Include="Azure.Identity" Version="1.5.0" />
     <PackageReference Include="Google.Protobuf" Version="3.19.1" />
     <PackageReference Include="Grpc.AspNetCore.Server" Version="2.41.0" />
-<<<<<<< HEAD
     <PackageReference Include="Grpc.Core.Api" Version="2.43.0" />
-    <PackageReference Include="Grpc.Tools" Version="2.42.0" PrivateAssets="All" />
-=======
-    <PackageReference Include="Grpc.Core.Api" Version="2.42.0" />
     <PackageReference Include="Grpc.Tools" Version="2.43.0" PrivateAssets="All" />
->>>>>>> ee0c01af
     <PackageReference Include="KubernetesClient" Version="7.0.4" />
     <PackageReference Include="Microsoft.Azure.DurableTask.AzureStorage" Version="1.10.0" />
     <PackageReference Include="Microsoft.Azure.Services.AppAuthentication" Version="1.6.2" />
