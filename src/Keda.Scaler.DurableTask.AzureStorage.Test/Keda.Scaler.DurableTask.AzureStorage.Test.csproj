--- conflicted
+++ resolved
@@ -6,15 +6,9 @@
 
   <ItemGroup>
     <PackageReference Include="Azure.Identity" Version="1.5.0" />
-<<<<<<< HEAD
-    <PackageReference Include="Google.Protobuf" Version="3.19.4" />
-    <PackageReference Include="Grpc.Core.Api" Version="2.45.0" />
-    <PackageReference Include="KubernetesClient" Version="7.0.15" />
-=======
     <PackageReference Include="Google.Protobuf" Version="3.20.0" />
     <PackageReference Include="Grpc.Core.Api" Version="2.45.0" />
     <PackageReference Include="KubernetesClient" Version="7.1.9" />
->>>>>>> b7388292
     <PackageReference Include="Microsoft.Azure.Services.AppAuthentication" Version="1.6.2" />
     <PackageReference Include="Microsoft.Azure.DurableTask.AzureStorage" Version="1.10.1" />
     <PackageReference Include="WindowsAzure.Storage" Version="9.3.3" />
